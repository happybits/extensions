--- conflicted
+++ resolved
@@ -18,21 +18,16 @@
 
 When you configure this extension, you'll need to supply your **SMTP credentials for mail delivery**.
 
-<<<<<<< HEAD
-#### Billing
-
-=======
 #### Additional setup
 
 Before installing this extension, make sure that you've [set up a Cloud Firestore database](https://firebase.google.com/docs/firestore/quickstart) in your Firebase project.
 
 #### Billing
 
->>>>>>> f0502ef0
 This extension uses other Firebase or Google Cloud Platform services which may have associated charges:
 - Cloud Firestore
 - Cloud Functions
 
 When you use Firebase Extensions, you're only charged for the underlying resources that you use. A paid-tier billing plan is only required if the extension uses a service that requires a paid-tier plan, for example calling to a Google Cloud Platform API or making outbound network requests to non-Google services. All Firebase services offer a free tier of usage. [Learn more about Firebase billing.](https://firebase.google.com/pricing)
 
-Usage of this extension also requires you to have SMTP credentials for mail delivery. You are responsible for any associated costs with your usage of your SMTP provider.
+Usage of this extension also requires you to have SMTP credentials for mail delivery. You are responsible for any associated costs with your usage of your SMTP provider.