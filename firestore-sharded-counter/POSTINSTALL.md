--- conflicted
+++ resolved
@@ -1,8 +1,4 @@
-<<<<<<< HEAD
-## Final installation tep
-=======
 To finish the installation of this mod, you'll need to set up a [scheduled function](https://firebase.google.com/docs/functions/schedule-functions) to call `${function:controller.url}` every minute.
->>>>>>> 008ab2a3
 
 You can do this setup by running the following `gcloud` command:
 
@@ -10,7 +6,6 @@
 gcloud scheduler jobs create http firestore-sharded-counter-controller --schedule="* * * * *" --uri=${function:controller.url} --project=${param:PROJECT_ID}
 ```
 
-## Integrate into your mod
 Once installation is complete you can now add this to your project.
 
 1. Download and copy the [Counter SDK](https://dev-partners.googlesource.com/samples/firebase/mods/+/master/firestore-sharded-counter/clients/web/dist/sharded-counter.js) into your project. 
