--- conflicted
+++ resolved
@@ -17,15 +17,10 @@
   },
   "devDependencies": {
     "rimraf": "^2.6.3",
-<<<<<<< HEAD
     "typescript": "^3.2.4",
     "mocked-env": "^1.3.1",
     "js-yaml": "^3.13.1",
     "firebase-functions-test": "^0.1.7"
-  }
-=======
-    "typescript": "^3.2.4"
   },
   "private": true
->>>>>>> eb284990
 }