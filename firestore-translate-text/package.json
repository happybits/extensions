--- conflicted
+++ resolved
@@ -19,11 +19,7 @@
     "typescript": "^3.2.4",
     "mocked-env": "^1.3.1",
     "js-yaml": "^3.13.1",
-<<<<<<< HEAD
-    "firebase-functions-test": "^0.1.6"
-=======
     "firebase-functions-test": "^0.1.7"
->>>>>>> 9099f06a
   },
   "private": true
 }