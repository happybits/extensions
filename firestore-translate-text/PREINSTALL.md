--- conflicted
+++ resolved
@@ -6,17 +6,12 @@
 
 If the original non-translated field of the document is updated, then the translations will be automatically updated, as well.
 
-<<<<<<< HEAD
-#### Billing
-
-=======
 #### Additional setup
 
 Before installing this extension, make sure that you've [set up a Cloud Firestore database](https://firebase.google.com/docs/firestore/quickstart) in your Firebase project.
 
 #### Billing
 
->>>>>>> f0502ef0
 This extension uses other Firebase or Google Cloud Platform services which may have associated charges:
 - Cloud Translation API
 - Cloud Firestore
