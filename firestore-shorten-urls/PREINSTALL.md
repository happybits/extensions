--- conflicted
+++ resolved
@@ -6,10 +6,6 @@
 
 This extension uses Bitly to shorten URLs, so you'll need to supply your Bitly access token as part of this extension's installation. You can generate this access token using [Bitly](https://bitly.com/a/oauth_apps).
 
-<<<<<<< HEAD
-#### Billing
-
-=======
 #### Additional setup
 
 Before installing this extension, make sure that you've [set up a Cloud Firestore database](https://firebase.google.com/docs/firestore/quickstart) in your Firebase project.
@@ -18,7 +14,6 @@
 
 #### Billing
 
->>>>>>> f0502ef0
 This extension uses other Firebase or Google Cloud Platform services which may have associated charges:
 - Cloud Firestore
 - Cloud Functions
